name: kokoro-tts
services:
  kokoro-tts:
    # image: ghcr.io/remsky/kokoro-fastapi-cpu:v0.1.0
    build:
      context: ../..
      dockerfile: docker/cpu/Dockerfile
    volumes:
      - ../../api/src:/app/api/src  # Mount src for development
      - ../../models:/app/models  # Models from project root
      - ../../voices:/app/voices  # Voices from project root
    ports:
      - "8880:8880"
    environment:
      - PYTHONPATH=/app:/app/models:/app/voices  # Add models and voices to Python path
      # ONNX Optimization Settings for vectorized operations
      - ONNX_NUM_THREADS=8  # Maximize core usage for vectorized ops
      - ONNX_INTER_OP_THREADS=4  # Higher inter-op for parallel matrix operations
      - ONNX_EXECUTION_MODE=parallel
      - ONNX_OPTIMIZATION_LEVEL=all
      - ONNX_MEMORY_PATTERN=true
      - ONNX_ARENA_EXTEND_STRATEGY=kNextPowerOfTwo
      
<<<<<<< HEAD
  # # Gradio UI service [Comment out everything below if you don't need it]
  # gradio-ui:
  #   image: ghcr.io/remsky/kokoro-fastapi-ui:v0.1.0
  #   # Uncomment below (and comment out above) to build from source instead of using the released image
  #   build:
  #     context: ../../ui
  #   ports:
  #     - "7860:7860"
  #   volumes:
  #     - ../../ui/data:/app/ui/data
  #     - ../../ui/app.py:/app/app.py  # Mount app.py for hot reload
  #   environment:
  #     - GRADIO_WATCH=True  # Enable hot reloading
  #     - PYTHONUNBUFFERED=1  # Ensure Python output is not buffered
  #     - DISABLE_LOCAL_SAVING=false  # Set to 'true' to disable local saving and hide file view
=======
  # Gradio UI service [Comment out everything below if you don't need it]
  gradio-ui:
    image: ghcr.io/remsky/kokoro-fastapi-ui:v0.1.0
    # Uncomment below (and comment out above) to build from source instead of using the released image
    build:
      context: ../../ui
    ports:
      - "7860:7860"
    volumes:
      - ../../ui/data:/app/ui/data
      - ../../ui/app.py:/app/app.py  # Mount app.py for hot reload
    environment:
      - GRADIO_WATCH=True  # Enable hot reloading
      - PYTHONUNBUFFERED=1  # Ensure Python output is not buffered
      - DISABLE_LOCAL_SAVING=false  # Set to 'true' to disable local saving and hide file view
      - API_HOST=kokoro-tts  # Set TTS service URL
      - API_PORT=8880  # Set TTS service PORT
>>>>>>> 7711c32f
<|MERGE_RESOLUTION|>--- conflicted
+++ resolved
@@ -21,23 +21,7 @@
       - ONNX_MEMORY_PATTERN=true
       - ONNX_ARENA_EXTEND_STRATEGY=kNextPowerOfTwo
       
-<<<<<<< HEAD
-  # # Gradio UI service [Comment out everything below if you don't need it]
-  # gradio-ui:
-  #   image: ghcr.io/remsky/kokoro-fastapi-ui:v0.1.0
-  #   # Uncomment below (and comment out above) to build from source instead of using the released image
-  #   build:
-  #     context: ../../ui
-  #   ports:
-  #     - "7860:7860"
-  #   volumes:
-  #     - ../../ui/data:/app/ui/data
-  #     - ../../ui/app.py:/app/app.py  # Mount app.py for hot reload
-  #   environment:
-  #     - GRADIO_WATCH=True  # Enable hot reloading
-  #     - PYTHONUNBUFFERED=1  # Ensure Python output is not buffered
-  #     - DISABLE_LOCAL_SAVING=false  # Set to 'true' to disable local saving and hide file view
-=======
+
   # Gradio UI service [Comment out everything below if you don't need it]
   gradio-ui:
     image: ghcr.io/remsky/kokoro-fastapi-ui:v0.1.0
@@ -55,4 +39,3 @@
       - DISABLE_LOCAL_SAVING=false  # Set to 'true' to disable local saving and hide file view
       - API_HOST=kokoro-tts  # Set TTS service URL
       - API_PORT=8880  # Set TTS service PORT
->>>>>>> 7711c32f
