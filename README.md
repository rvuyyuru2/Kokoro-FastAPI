--- conflicted
+++ resolved
@@ -1,24 +1,5 @@
 # Kokoro TTS
 
-A flexible text-to-speech system with support for multiple languages and voice styles.
-
-<<<<<<< HEAD
-## Overview
-
-Kokoro TTS uses a plugin-based architecture that breaks down text-to-speech processing into small, composable pieces:
-
-```
-Text → Chunks → Phonemes → Tokens → Audio
-```
-
-Each step can be customized with different strategies:
-
-- **Chunking**: How to split text (static, dynamic, ML-based)
-- **Phonemization**: Converting text to sounds (espeak, language-specific)
-- **Tokenization**: Converting sounds to model tokens (basic, BPE, SentencePiece)
-- **Audio**: Generating speech (streaming, batch processing)
-- **Style**: Voice manipulation (combining, pitch shifting, etc.)
-=======
 # <sub><sub>_`FastKoko`_ </sub></sub>
 [![Tests](https://img.shields.io/badge/tests-117%20passed-darkgreen)]()
 [![Coverage](https://img.shields.io/badge/coverage-60%25-grey)]()
@@ -33,7 +14,6 @@
 - streaming support w/ variable chunking to control latency & artifacts
 - phoneme, simple audio generation web ui utility
 - Runs on an 80mb-300mb model (CUDA container + 5gb on disk due to drivers)  
->>>>>>> 7711c32f
 
 ## Quick Start
 
@@ -43,26 +23,6 @@
 # Initialize service
 service = TTSService()
 
-<<<<<<< HEAD
-# Basic usage
-audio = await service.generate_audio(
-    text="Hello world!",
-    voice="en_female_1"
-)
-
-# Streaming for real-time output
-async for chunk in service.generate_audio_stream(
-    text="Hello world!",
-    voice="en_female_1"
-):
-    play_audio(chunk)
-
-# Combine voices
-combined = await service.combine_voices([
-    "en_female_1",
-    "en_female_2"
-])
-=======
         cd docker/gpu # OR 
         # cd docker/cpu # Run this or the above
         docker compose up --build 
@@ -78,7 +38,6 @@
   docker run -p 8880:8880 ghcr.io/remsky/kokoro-fastapi-cpu:v0.1.0post1 # CPU 
   docker run --gpus all -p 8880:8880 ghcr.io/remsky/kokoro-fastapi-gpu:v0.1.0post1 # Nvidia GPU
   ```
->>>>>>> 7711c32f
         
         
 4. Run locally as an OpenAI-Compatible Speech Endpoint
